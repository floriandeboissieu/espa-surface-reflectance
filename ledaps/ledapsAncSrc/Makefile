##############################################################################
# Makefile for ncep and ozone dataset repackaging.
# 
# Note: In order for the netCDF4 NCEP libraries and includes to work correctly
# with the HDF4 libraries and includes, the HDF4 libraries need to be built
# with netCDF disabled.  --disable-netcdf
##############################################################################
.PHONY: all install clean

<<<<<<< HEAD
# Inherit from upper-level make.config
TOP = ../..
include $(TOP)/make.config
=======
INCDIR  = -I. -I$(NCDF4INC) -I$(HDF5INC) -I$(HDFINC) -I$(JPEGINC) -I$(ZLIBINC)
NCFLAGS  = $(CFLAGS) $(EXTRA) $(INCDIR)
>>>>>>> e42d27dd

#-----------------------------------------------------------------------------
# Set up compile options
CC    = gcc
RM    = rm
EXTRA_OPTIONS = $(static_option) $(threading_options) $(profiling_options)
EXTRA   = -Wall -g -O2 $(EXTRA_OPTIONS)

<<<<<<< HEAD
# Define the include files
INC = lndpm.h
=======
LIB1 = -L$(HDFLIB) -lmfhdf -ldf -L$(JPEGLIB) -ljpeg -L$(ZLIBLIB) -lz -lm
LIB2 = $(NCDF_LIBS) -L$(HDFLIB) -lmfhdf -ldf -L$(JPEGLIB) -ljpeg -L$(ZLIBLIB) -lz -lm
>>>>>>> e42d27dd

# Define the source code and object files
SRC1 = convert_ozone.c
OBJ1 = $(SRC1:.c=.o)

SRC2 = ncep_reanalysis_surface_repackage.o
OBJ2 = $(SRC2:.c=.o)

ALL_OBJ = $(OBJ1) $(OBJ2)

# Define include paths
INCDIR  = -I. -I$(NCDF4INC) -I$(HDF5INC) -I$(HDFINC) -I$(JPEGINC) 
NCFLAGS = $(EXTRA) $(INCDIR)

# Define the object libraries and paths
EXLIB = -L$(CURLLIB) -lcurl \
        -L$(IDNLIB) -lidn -lcrypto -ldl -lrt \
        -L$(ZLIBLIB) -lz
HDF_EXLIB = -L$(HDFLIB) -lmfhdf -ldf \
            -L$(JPEGLIB) -ljpeg
NCDF_EXLIB = -L$(NCDF4LIB) -lnetcdf \
             -L$(HDF5LIB) -lhdf5_hl -lhdf5 -pthread
MATHLIB = -lm
LOADLIB1 = $(HDF_EXLIB) $(EXLIB) $(MATHLIB)
LOADLIB2 = $(HDF_EXLIB) $(NCDF_EXLIB) $(EXLIB) $(MATHLIB)

# Define scripts
SCRIPTS = updatencep.py updatetoms.py

# Define C executables
EXE1 = convert_ozone
EXE2 = ncep_repackage
ALL_EXE = $(EXE1) $(EXE2)

#-----------------------------------------------------------------------------
all: $(ALL_OBJ) $(ALL_EXE)

$(EXE1): $(OBJ1)
	$(CC) $(EXTRA) $(OBJ1) -o $(EXE1) $(LOADLIB1)


$(EXE2): $(OBJ2)
	$(CC) $(EXTRA) $(OBJ2) -o $(EXE2) $(LOADLIB2)

#-----------------------------------------------------------------------------
install:
	install -d $(link_path)
	install -d $(ledaps_bin_install_path)
	@for executable in $(ALL_EXE); do \
            cmd="install -m 755 $$executable $(ledaps_bin_install_path)"; \
            echo "$$cmd"; $$cmd; \
            cmd="ln -sf $(ledaps_link_source_path)/$$executable $(link_path)/$$executable"; \
            echo "$$cmd"; $$cmd; \
        done
	@for script in $(SCRIPTS); do \
            cmd="install -m 755 $$script $(ledaps_bin_install_path)"; \
            echo "$$cmd"; $$cmd; \
            cmd="ln -sf $(ledaps_link_source_path)/$$script $(link_path)/$$script"; \
            echo "$$cmd"; $$cmd; \
        done

#-----------------------------------------------------------------------------
clean:
	rm -f *.o $(EXE1) $(EXE2)

#-----------------------------------------------------------------------------
$(OBJ1): $(INC1)
$(OBJ2): $(INC2)

.c.o:
	$(CC) $(NCFLAGS) -c $< -o $@<|MERGE_RESOLUTION|>--- conflicted
+++ resolved
@@ -7,29 +7,15 @@
 ##############################################################################
 .PHONY: all install clean
 
-<<<<<<< HEAD
 # Inherit from upper-level make.config
 TOP = ../..
 include $(TOP)/make.config
-=======
-INCDIR  = -I. -I$(NCDF4INC) -I$(HDF5INC) -I$(HDFINC) -I$(JPEGINC) -I$(ZLIBINC)
-NCFLAGS  = $(CFLAGS) $(EXTRA) $(INCDIR)
->>>>>>> e42d27dd
 
 #-----------------------------------------------------------------------------
 # Set up compile options
 CC    = gcc
 RM    = rm
-EXTRA_OPTIONS = $(static_option) $(threading_options) $(profiling_options)
-EXTRA   = -Wall -g -O2 $(EXTRA_OPTIONS)
-
-<<<<<<< HEAD
-# Define the include files
-INC = lndpm.h
-=======
-LIB1 = -L$(HDFLIB) -lmfhdf -ldf -L$(JPEGLIB) -ljpeg -L$(ZLIBLIB) -lz -lm
-LIB2 = $(NCDF_LIBS) -L$(HDFLIB) -lmfhdf -ldf -L$(JPEGLIB) -ljpeg -L$(ZLIBLIB) -lz -lm
->>>>>>> e42d27dd
+EXTRA = -Wall $(EXTRA_OPTIONS)
 
 # Define the source code and object files
 SRC1 = convert_ozone.c
@@ -41,7 +27,7 @@
 ALL_OBJ = $(OBJ1) $(OBJ2)
 
 # Define include paths
-INCDIR  = -I. -I$(NCDF4INC) -I$(HDF5INC) -I$(HDFINC) -I$(JPEGINC) 
+INCDIR  = -I. -I$(NCDF4INC) -I$(HDF5INC) -I$(HDFINC) -I$(JPEGINC) -I$(ZLIBINC)
 NCFLAGS = $(EXTRA) $(INCDIR)
 
 # Define the object libraries and paths
